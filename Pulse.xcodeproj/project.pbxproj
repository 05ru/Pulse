--- conflicted
+++ resolved
@@ -3,11 +3,7 @@
 	archiveVersion = 1;
 	classes = {
 	};
-<<<<<<< HEAD
 	objectVersion = 54;
-=======
-	objectVersion = 55;
->>>>>>> c5f47918
 	objects = {
 
 /* Begin PBXBuildFile section */
